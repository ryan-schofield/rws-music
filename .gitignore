# Top
data/
docs/
logs/
working/
<<<<<<< HEAD
=======
.github/
>>>>>>> 34576837

# IDE
.vscode/
.working/

# Env
.env
.venv/

# dbt
dbt/logs/
dbt/target/
dbt/dbt_packages/

# Python
__pycache__/
*.py[cod]
*$py.class
*.so
.Python
build/
develop-eggs/
dist/
downloads/
eggs/
.eggs/
lib/
lib64/
parts/
sdist/
var/
wheels/
*.egg-info/
.installed.cfg
*.egg
MANIFEST
.mypy_cache/
.dmypy.json
dmypy.json
.pyre/

*.tfvars
*.tar.gz

<<<<<<< HEAD
*/.terraform
=======
# Terraform
*/.terraform
*.tfstate
*.tfstate.backup
*.tfplan
.terraform.lock.hcl
>>>>>>> 34576837
<|MERGE_RESOLUTION|>--- conflicted
+++ resolved
@@ -3,10 +3,7 @@
 docs/
 logs/
 working/
-<<<<<<< HEAD
-=======
 .github/
->>>>>>> 34576837
 
 # IDE
 .vscode/
@@ -51,13 +48,9 @@
 *.tfvars
 *.tar.gz
 
-<<<<<<< HEAD
-*/.terraform
-=======
 # Terraform
 */.terraform
 *.tfstate
 *.tfstate.backup
 *.tfplan
-.terraform.lock.hcl
->>>>>>> 34576837
+.terraform.lock.hcl